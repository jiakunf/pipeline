%{
aodpre.ComputeTraces (computed) # traces used for spike extraction
-> aodpre.Set
-> aodpre.PreprocessMethod
-----
%}

classdef ComputeTraces < dj.Relvar & dj.AutoPopulate
    
    properties
        popRel  = aodpre.Set*aodpre.PreprocessMethod
    end
    
    methods(Access=protected)
        
        function makeTuples(self, key)
            self.insert(key)
            switch fetch1(aodpre.PreprocessMethod & key, 'preprocess_name')
                case 'raw'
                    %for regular imaging, use channel 1.  Handle ratiometric separately
                    insert(aodpre.Trace, rmfield(fetch(aodpre.Timeseries*aodpre.PreprocessMethod & key & 'channel=1', 'trace'), 'channel'))
                case '-1pc'
                    [X, keys] = fetchn(aodpre.Timeseries*aodpre.PreprocessMethod & key & 'channel=1', 'trace');
                    keys = rmfield(keys, 'channel');
                    X = double([X{:}]);
                    M = mean(X);
                    % subtract 1 principal component  (not including means)
                    [U,D,V] = svds(bsxfun(@minus, X, M), 1);
                    X = X - U*D*V';
<<<<<<< HEAD
                    % add the mean back
                    X = bsxfun(@plus, X, M);
=======
>>>>>>> 13550293
                    for i=1:length(keys)
                        tuple = keys(i);
                        tuple.trace = single(X(:,i));
                        insert(aodpre.Trace,tuple);
                    end
                    
                case 'manolis'
                    [X, keys] = fetchn(aodpre.Timeseries*aodpre.PreprocessMethod & key & 'channel=1', 'trace');
                    keys = rmfield(keys, 'channel');
                    fps = fetch1(aodpre.Set & key,'sampling_rate');
                    
                    % remove baseline
                    traces = double(cell2mat(X'));
                    traces = traces - min(traces(:));
                    
                    % high-pass
                    k = hamming(round(fps/0.1)*2+1);
                    k = k/sum(k);
                    traces = traces + abs(min(traces(:)))+eps;
                    traces = traces./convmirr(traces,k)-1;
                    traces(isnan(traces)) = 0;
                    
                    % remove 1pc
                    [c, p] = princomp(traces);
                    traces = p(:,2:end)*c(:,2:end)';
                    
                    for i=1:length(keys)
                        tuple = keys(i);
                        tuple.trace = single(traces(:,i));
                        insert(aodpre.Trace,tuple);
                    end
                    
                case 'manolis_LP'
                    [X, keys] = fetchn(aodpre.Timeseries*aodpre.PreprocessMethod & key & 'channel=1', 'trace');
                    keys = rmfield(keys, 'channel');
                    fps = fetch1(aodpre.Set & key,'sampling_rate');
                    
                    % remove baseline
                    traces = double(cell2mat(X'));
                    traces = traces - min(traces(:));
                    
                    % high-pass
                    k = hamming(round(fps/0.1)*2+1);
                    k = k/sum(k);
                    traces = traces + abs(min(traces(:)))+eps;
                    traces = traces./convmirr(traces,k)-1;
                    traces(isnan(traces)) = 0;
                    
                    % low-pass
                    k = hamming(round(fps/5)*2+1);
                    k = k/sum(k);
                    traces = convmirr(traces,k);
                    
                    % remove 1pc
                    [c, p] = princomp(traces);
                    traces = p(:,2:end)*c(:,2:end)';
                    
                    for i=1:length(keys)
                        tuple = keys(i);
                        tuple.trace = single(traces(:,i));
                        insert(aodpre.Trace,tuple);
                    end
                otherwise
                    error 'unknown preprocessing method'
            end
        end
    end
    
end<|MERGE_RESOLUTION|>--- conflicted
+++ resolved
@@ -27,11 +27,7 @@
                     % subtract 1 principal component  (not including means)
                     [U,D,V] = svds(bsxfun(@minus, X, M), 1);
                     X = X - U*D*V';
-<<<<<<< HEAD
-                    % add the mean back
-                    X = bsxfun(@plus, X, M);
-=======
->>>>>>> 13550293
+                 
                     for i=1:length(keys)
                         tuple = keys(i);
                         tuple.trace = single(X(:,i));
