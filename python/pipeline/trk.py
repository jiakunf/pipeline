import warnings
from pprint import pprint

import datajoint as dj
import pandas as pd

from djaddon import hdf5

try:
    from pupil_tracking import PupilTracker
except ImportError:
    warnings.warn("Failed to import pupil_tacking library. You won't be able to populate trk.EyeFrame")

schema = dj.schema('pipeline_pupiltracking', locals())
from . import rf
import numpy as np
import os
import glob
import matplotlib.pyplot as plt
from IPython import embed
import glob


@schema
class VideoGroup(dj.Lookup):
    definition = """
    # table that groups videos into groups that can be tracked by the same SVM
    videogroup_id       : tinyint # id of the video group
    ---
    group_name          : char(20) # name of the group
    """

    contents = [  # these contents will be automatically inserted into the database
        (1, 'setup_S505')
    ]


@schema
class SVM(dj.Lookup):
    definition = """
    # table that stores the paths for the SVMs for each VideoGroup
    ->VideoGroup
    version         : int   # version of the SVM
    ---
    svm_path        : varchar(200) # path to the SVM file
    """

    contents = [
        (1, 0, 'no_SVM'),
        (1, 1, '/media/lab/users/jagrawal/global_svm/svm_version1/svm'),
        (1, 2, '/media/lab/users/jagrawal/global_svm/svm_version2/svm'),
        (1, 3, '/media/lab/users/jagrawal/global_svm/svm_version3/svm'),
    ]


@schema
class ROI(dj.Manual):
    definition = """
    # table that stores the correct ROI of the Eye in the video
    ->rf.Eye
    x_roi                     : int                         # x coordinate of roi
    y_roi                     : int                         # y coordinate of roi
    ---
    """


@schema
class Roi(dj.Manual):
    definition = """
    # table that stores the correct ROI of the Eye in the video
    ->rf.Eye
    ---
    x_roi_min                     : int                         # x coordinate of roi
    y_roi_min                     : int                         # y coordinate of roi
    x_roi_max                     : int                         # x coordinate of roi
    y_roi_max                     : int                         # y coordinate of roi
    """


@schema
class EyeFrame(dj.Computed):
    definition = """
    # eye tracking info for each frame of a movie
    -> rf.Eye
    -> SVM
    frame                       : int                           # frame number in movie
    ---
    eye_frame_ts=CURRENT_TIMESTAMP    : timestamp               # automatic
    """

    @property
    def populated_from(self):
        # return rf.Eye() * SVM() * VideoGroup().aggregate(SVM(), current_version='MAX(version)') & 'version=current_version'
        # embed()
        return rf.Eye() * SVM() * VideoGroup().aggregate(SVM(), current_version='MAX(version)') & 'version=0'

    def _make_tuples(self, key):
        print("Populating: ")
        pprint(key)
        svm_path = (SVM() & key).fetch1['svm_path']
        print(svm_path)
        # embed()

        if Roi() & key:
            # x_roi, y_roi = (ROI() & key).fetch1['x_roi', 'y_roi']
            eye_roi = (Roi() & key).fetch1['x_roi_min', 'y_roi_min', 'x_roi_max', 'y_roi_max']
            print("Populating for trk.Roi and roi = ", eye_roi)
        else:
            roi = (rf.Eye() & key).fetch1['eye_roi']
            x_roi_min = min(roi[0], roi[2])
            x_roi_max = max(roi[0], roi[2])
            y_roi_min = min(roi[1], roi[3])
            y_roi_max = max(roi[1], roi[3])
            eye_roi = [x_roi_min, y_roi_min, x_roi_max, y_roi_max]
            print("Populating for rf.Eye[eye_roi] and roi = ", eye_roi)

        # print("ROI used for video = ", x_roi, y_roi)

        p, f = (rf.Session() & key).fetch1['hd5_path', 'file_base']
        n = (rf.Scan() & key).fetch1['file_num']
        avi_path = glob.glob(r"{p}/{f}{n}*.avi".format(f=f, p=p, n=n))

        assert len(avi_path) == 1, "Found 0 or more than 1 videos: {videos}".format(videos=str(avi_path))
        tr = PupilTracker()
        trace = tr.track_without_svm(avi_path[0], eye_roi)
        # CODE to insert data after tracking
        print("Tracking complete... Now inserting data to datajoint")
        efd = EyeFrame.Detection()
        for index, data in trace.iterrows():
            # embed()
            key['frame'] = index
            self.insert1(key)
            if pd.notnull(data['pupil_x']):
                values = data.to_dict()
                values.update(key)
                efd.insert1(values)

    class Detection(dj.Part):
        definition = """
        # eye frames with detected eye
        ->EyeFrame
        ---
        pupil_x                     : float                         # pupil x position
        pupil_y                     : float                         # pupil y position
        pupil_r_minor               : float                         # pupil radius minor axis
        pupil_r_major               : float                         # pupil radius major axis
        pupil_angle                 : float                         # angle of major axis vs. horizontal axis in radians
        pupil_x_std                 : float                         # pupil x position std
        pupil_y_std                 : float                         # pupil y position std
        pupil_r_minor_std            : float                         # pupil radius minor axis std
        pupil_r_major_std           : float                         # pupil radius major axis std
        pupil_angle_std             : float                         # angle of major axis vs. horizontal axis in radians
        intensity_std               : float                         # standard deviation of the ROI pixel values
        """


@schema
class SelectionProtocol(dj.Lookup):
    definition = """
    # groups of filtering steps to reject bad frames

    filter_protocol_id      : int   # id of the filtering protocol
    ---
    protocol_name           : char(50) # descriptive name of the protocol
    """

    contents = [
        {'filter_protocol_id': 0, 'protocol_name': 'frame_intensity'},
<<<<<<< HEAD
        {'filter_protocol_id': 1, 'protocol_name': 'intensity_ransac'},
=======
        {'filter_protocol_id': 1, 'protocol_name': 'int_and_ran_pupil_x_50_2'},
        {'filter_protocol_id': 2, 'protocol_name': 'int_and_ran_pupil_x_75_2'},
        {'filter_protocol_id': 3, 'protocol_name': 'int_and_ran_pupil_x_25_2'},
        {'filter_protocol_id': 4, 'protocol_name': 'int_and_ran_pupil_pos'}
>>>>>>> cc3ddc9e
    ]

    def apply(self, frames, key):
        print("Applying filter with protocol id :", key['filter_protocol_id'])
        for step in (ProtocolStep() & key).fetch.order_by('priority').as_dict():
            # embed()
            print("....for protocol id:", key['filter_protocol_id'], "applying filter with filter_id = ",
                  step['filter_id'])
            frames = FrameSelector().apply(frames, step, param1=step['filter_param1'], param2=step['filter_param2'])
        return frames


@schema
class FrameSelector(dj.Lookup):
    definition = """
    # single filters to reject frames
    filter_id           : tinyint   # id of the filter
    ---
    filter_name         : char(50)   # descriptive name of the filter
    """

    contents = [
        {'filter_id': 0, 'filter_name': 'intensity_filter'},
<<<<<<< HEAD
        {'filter_id': 1, 'filter_name': 'ransac_position'},
=======
        {'filter_id': 1, 'filter_name': 'ran_pupil_x_th'},
        {'filter_id': 2, 'filter_name': 'ran_pupil_pos'}
>>>>>>> cc3ddc9e
    ]

    def apply(self, frames, key, param1, param2):
        """
        Apply takes a restriction of EyeFrame.Detection() and returns an even more restricted set of frames

        :param frames: restriction of EyeFrame.Detection()
        :param key: key that singles out a single filter
        :param param1: parameters to the filter
        :param param2: parameters to the filter
        :return: an even more restricted set of frames
        """
        which = (self & key).fetch1['filter_name']

        if which == 'intensity_filter':
            i = frames.fetch['intensity_std']
            th = np.percentile(i, param1) / 2
            return frames & 'intensity_std>{threshold}'.format(threshold=th)

        if which == 'ran_pupil_x_th':
            i = frames.fetch['pupil_x_std']
            th = np.percentile(i, param1)
            return frames & 'pupil_x_std<{threshold}*{param2}'.format(threshold=th, param2=param2)

        if which == 'ran_pupil_pos':
            i = frames.fetch['pupil_x_std']
            j = frames.fetch['pupil_y_std']
            embed()
            pos = i*i + j*j
            th = np.percentile(pos, param1)
            return frames & '(pupil_x_std*pupil_x_std + pupil_y_std*pupil_y_std)<{threshold}*{param2}'.format(threshold=th, param2=param2)

@schema
class ProtocolStep(dj.Lookup):
    definition = """
    # single filter in a protocol to accept frames
    -> SelectionProtocol
    -> FrameSelector
    priority                : int   # priority of the filter step, the low the higher the priority
    ---
    filter_param1=null       : longblob # parameters that are passed to the filter
    filter_param2=null       : longblob # parameters that are passed to the filter

    """

    # define the protocols. Each protocol has one id, but can have several filters
    contents = [  # parameter needs to be an array
        # protocol 0 contains only one filter and is based on intensity
<<<<<<< HEAD
        {'filter_protocol_id': 0, 'filter_id': 0, 'priority': 50, 'filter_param': np.array(50)},
        #---
        {'filter_protocol_id': 1, 'filter_id': 0, 'priority': 0, 'filter_param': np.array(50)},
        {'filter_protocol_id': 1, 'filter_id': 1, 'priority': 50, 'filter_param': np.array(50)},
=======
        {'filter_protocol_id': 0, 'filter_id': 0, 'priority': 50, 'filter_param1': np.array(50),
         'filter_param2': np.array(2)},
        # protocol 1 = intensity filter + ransac(50,2)
        {'filter_protocol_id': 1, 'filter_id': 0, 'priority': 10, 'filter_param1': np.array(50),
         'filter_param2': np.array(2)},
        {'filter_protocol_id': 1, 'filter_id': 1, 'priority': 40, 'filter_param1': np.array(50),
         'filter_param2': np.array(2)},
        # protocol 2 = intensity filter + ransac(75,2)
        {'filter_protocol_id': 2, 'filter_id': 0, 'priority': 10, 'filter_param1': np.array(50),
         'filter_param2': np.array(2)},
        {'filter_protocol_id': 2, 'filter_id': 1, 'priority': 40, 'filter_param1': np.array(75),
         'filter_param2': np.array(2)},
        # protocol 2 = intensity filter + ransac(25,2)
        {'filter_protocol_id': 3, 'filter_id': 0, 'priority': 10, 'filter_param1': np.array(50),
         'filter_param2': np.array(2)},
        {'filter_protocol_id': 3, 'filter_id': 1, 'priority': 40, 'filter_param1': np.array(25),
         'filter_param2': np.array(2)},
        # protocol 3 = intensity filter + ransac x2+y2
        {'filter_protocol_id': 4, 'filter_id': 0, 'priority': 10, 'filter_param1': np.array(50),
         'filter_param2': np.array(2)},
        {'filter_protocol_id': 4, 'filter_id': 2, 'priority': 40, 'filter_param1': np.array(97),
         'filter_param2': np.array(2)},
>>>>>>> cc3ddc9e
    ]


@schema
class SelectedFrame(dj.Computed):
    definition = """
    # This schema only contains detected frames that meet a particular quality criterion
    -> EyeFrame.Detection
    -> SelectionProtocol
    ---
    """

    @property
    def populated_from(self):
        return rf.Eye() * SelectionProtocol() & EyeFrame()

    def _make_tuples(self, key):
        print("Key = ", key)
        # embed()
        frames = EyeFrame.Detection() & key
        print('\tLength before filtering: {l}'.format(l=len(frames)))
        # & key can be removed from the line below
        frames = (SelectionProtocol() & key).apply(frames, key)
        print('\tLength after filtering: {l}'.format(l=len(frames)))

        for frame_key in frames.project().fetch.as_dict:
            key.update(frame_key)
            self.insert1(key)


@schema
class Quality(dj.Computed):
    definition = """
    # quality assessment of tracking using Jake's tracked frames as ground truth
    -> rf.Eye
    -> SelectionProtocol
    ---
    pos_err       : float # mean Euclidean distance between pupil positions
    r_corr         : float # correlation of radii
    excess_frames : int   # number of frames detected by tracking but not in Jake's data
    missed_frames : int   # number of frames detected by Jake but no by tracking
    total_frames  : int   # total number of frames in the video
    nan_in_rf     : int   # nan frames in a video in rf.EyeFrame
    """

    @property
    def populated_from(self):
        return rf.Eye().project() * SelectionProtocol() & EyeFrame().project() & rf.EyeFrame().project() & SelectedFrame().project()

    def _make_tuples(self, key):
        # TODO: This function needs cleanup. Only keep relevant stuff for computing the comparisons
        # TODO: Don't plot in _make_tuples. Make plotting an extra function.

        roi_rf = (rf.Eye() & key).fetch['eye_roi']
        # print("Debug 1")
        # embed()
        print("Populating for key= ", key)
        pos_errors = np.zeros(len(rf.EyeFrame() & key))
        r_errors = np.zeros(len(rf.EyeFrame() & key))
        excess_frames = 0
        missed_frames = 0
        r_rf = []
        r_trk = []
        p_err = []
        total_frames = len(rf.EyeFrame() & key)
        miss = []
        indexes = []
        efi = []
        for frame_key in (rf.EyeFrame() & key).project().fetch.as_dict:
            # from IPython import embed
            # print("Debug 2")
            # embed()
            if np.isnan((rf.EyeFrame() & frame_key).fetch['pupil_x']):
                # if (EyeFrame.Detection() & frame_key).fetch['pupil_x'].shape[0] != 0:
                if (EyeFrame.Detection() & (SelectedFrame() & key) & frame_key).fetch['pupil_x'].shape[0] != 0:
                    excess_frames += 1
                    efi.append(frame_key['frame'])
            else:
                if (EyeFrame.Detection() & frame_key & (SelectedFrame() & key)).fetch['pupil_x'].shape[0] == 0:
                    missed_frames += 1
                    # embed()
                    miss.append(frame_key['frame'])

                else:
                    d_x = (rf.EyeFrame() & frame_key).fetch['pupil_x'][0] - \
                          (EyeFrame.Detection() & frame_key).fetch['pupil_x'][0] + roi_rf[0][0][0] - 1
                    d_y = (rf.EyeFrame() & frame_key).fetch['pupil_y'][0] - \
                          (EyeFrame.Detection() & frame_key).fetch['pupil_y'][0] + roi_rf[0][0][2] - 1
                    r_rf.append((rf.EyeFrame() & frame_key).fetch['pupil_r'][0])
                    r_trk.append((EyeFrame.Detection() & frame_key).fetch['pupil_r_major'][0])
                    pos_errors[frame_key['frame']] = pow(d_x, 2) + pow(d_y, 2)
                    indexes.append(frame_key['frame'])
                    p_err.append(pow(d_x, 2) + pow(d_y, 2))
                    if frame_key['frame'] % 1000 is 0:
                        print("Frame Computing = ", frame_key['frame'], " / ", total_frames)
        #embed()
        frames_computed = np.sum(~np.isnan((rf.EyeFrame() & key).fetch['pupil_x'])) - missed_frames
        # frames_computed = len(np.where(np.isnan((rf.EyeFrame() & key).fetch['pupil_x']) == False)[0]) - missed_frames
        key['pos_err'] = pow(np.sum(pos_errors) / frames_computed, 0.5)
        key['r_corr'] = np.corrcoef(r_rf, r_trk)[0][1]
        key['excess_frames'] = excess_frames
        key['missed_frames'] = missed_frames
        key['total_frames'] = total_frames
        key['nan_in_rf'] = np.sum(~np.isnan((rf.EyeFrame() & key).fetch['pupil_x']))
        self.insert1(key)

    def plot_comparison(self):
        #embed()
        # TODO: Make this a proper plotting function
        N = 5
        fig, ax = plt.subplots(1, 2)
        ind = np.arange(N)
        # width = 0.35
        x0 = (self & 'filter_protocol_id=0').fetch['pos_err']
        x1 = (self & 'filter_protocol_id=1').fetch['pos_err']
        x2 = (self & 'filter_protocol_id=2').fetch['pos_err']
        x3 = (self & 'filter_protocol_id=3').fetch['pos_err']
        x4 = (self & 'filter_protocol_id=4').fetch['pos_err']
        # means = [np.mean(x0), np.mean(x1), np.mean(x2), np.mean(x3)]
        # std = [np.std(x0), np.std(x1), np.std(x2), np.std(x3)]

        rects0 = ax[0].bar(0, np.mean(x0), color='r', ecolor='k', align='center', yerr=np.std(x0))
        rects1 = ax[0].bar(1, np.mean(x1), color='b', ecolor='k', align='center', yerr=np.std(x1))
        rects2 = ax[0].bar(2, np.mean(x2), color='g', ecolor='k', align='center', yerr=np.std(x2))
        rects3 = ax[0].bar(3, np.mean(x3), color='y', ecolor='k', align='center', yerr=np.std(x3))
        rects4 = ax[0].bar(4, np.mean(x4), color='m', ecolor='k', align='center', yerr=np.std(x4))
        ax[0].plot(ind, [x0,x1,x2,x3,x4], '-o')
        ax[0].set_xticks(ind)
        label0 = r'$\mu =%.2f\pm\sigma =%.2f$' % (np.mean(x0), np.std(x0))
        label1 = r'$\mu =%.2f\pm\sigma =%.2f$' % (np.mean(x1), np.std(x1))
        label2 = r'$\mu =%.2f\pm\sigma =%.2f$' % (np.mean(x2), np.std(x2))
        label3 = r'$\mu =%.2f\pm\sigma =%.2f$' % (np.mean(x3), np.std(x3))
        label4 = r'$\mu =%.2f\pm\sigma =%.2f$' % (np.mean(x4), np.std(x4))
        lbls = SelectionProtocol().fetch['protocol_name']
        ax[0].set_xticklabels(lbls, rotation=45, ha='right')
        ax[0].set_ylabel('RMSE pupil centre position')
        ax[0].set_xlabel('Filter Protocol ID')
        ax[0].legend((rects0[0], rects1[0], rects2[0], rects3[0], rects4[0]), (label0, label1, label2, label3, label4))

        nan = (self & 'filter_protocol_id=0').fetch['nan_in_rf']
        mf = (self & 'filter_protocol_id=0').fetch['missed_frames']
        ef = (self & 'filter_protocol_id=0').fetch['excess_frames']
        p = (nan-mf)/(nan-mf+ef)
        r = (nan-mf)/nan
        pts0 = ax[1].plot(r, p, 'ok', color='r')

        nan = (self & 'filter_protocol_id=1').fetch['nan_in_rf']
        mf = (self & 'filter_protocol_id=1').fetch['missed_frames']
        ef = (self & 'filter_protocol_id=1').fetch['excess_frames']
        p = (nan-mf)/(nan-mf+ef)
        r = (nan-mf)/nan
        pts1 = ax[1].plot(r, p, 'ok', color='b')

        nan = (self & 'filter_protocol_id=2').fetch['nan_in_rf']
        mf = (self & 'filter_protocol_id=2').fetch['missed_frames']
        ef = (self & 'filter_protocol_id=2').fetch['excess_frames']
        p = (nan-mf)/(nan-mf+ef)
        r = (nan-mf)/nan
        pts2 = ax[1].plot(r, p, 'ok', color='g')

        nan = (self & 'filter_protocol_id=3').fetch['nan_in_rf']
        mf = (self & 'filter_protocol_id=3').fetch['missed_frames']
        ef = (self & 'filter_protocol_id=3').fetch['excess_frames']
        p = (nan-mf)/(nan-mf+ef)
        r = (nan-mf)/nan
        pts3 = ax[1].plot(r, p, 'ok', color='y')

        nan = (self & 'filter_protocol_id=4').fetch['nan_in_rf']
        mf = (self & 'filter_protocol_id=4').fetch['missed_frames']
        ef = (self & 'filter_protocol_id=4').fetch['excess_frames']
        p = (nan-mf)/(nan-mf+ef)
        r = (nan-mf)/nan
        pts4 = ax[1].plot(r, p, 'ok', color='m')

        ax[1].legend((pts0[0], pts1[0], pts2[0], pts3[0], pts4[0]), tuple(lbls), loc=5)
        ax[1].set_ylabel('Precision values')
        ax[1].set_xlabel('Recall values')
        ax[1].set_ylim((0, 1.05))
        ax[1].set_xlim((0, 1.05))
        fig.tight_layout()
        fig.savefig('err_pup_x_with_fil_pr.png')


        # fig, ax = plt.subplots(3, 1, sharex=True)
        # r_rf = (rf.EyeFrame() & key).fetch['pupil_r']
        # r_trk = (EyeFrame.Detection() & key).fetch['pupil_r_major']
        # ax[0].plot(r_rf)
        # ax[1].plot(r_trk)
        # ax[2].plot(r_errors)
        # fig.savefig('error_radius.png')
        #
        # fig, ax = plt.subplots(3, 1, sharex=True)
        # r_rf = (rf.EyeFrame() & key).fetch['pupil_x']
        # r_trk = (EyeFrame.Detection() & key).fetch['pupil_x']
        # ax[0].set_ylim([np.nanmean(r_rf) - 25, np.nanmean(r_rf) + 25])
        # ax[1].set_ylim([np.nanmean(r_rf) - 25, np.nanmean(r_rf) + 25])
        # ax[2].set_ylim([0, 100])
        # ax[0].plot(r_rf)
        # ax[1].plot(r_trk - roi_rf[0][0][0])
        # ax[2].plot(pos_errors)
        # fig.savefig('error_pupil_x.png')
        # # ax[2].plot()

# from microns.trk import EyeFrame
# EyeFrame().populate(restriction=dict(animal_id=2055, group_name='setup_jake'))<|MERGE_RESOLUTION|>--- conflicted
+++ resolved
@@ -166,14 +166,10 @@
 
     contents = [
         {'filter_protocol_id': 0, 'protocol_name': 'frame_intensity'},
-<<<<<<< HEAD
-        {'filter_protocol_id': 1, 'protocol_name': 'intensity_ransac'},
-=======
         {'filter_protocol_id': 1, 'protocol_name': 'int_and_ran_pupil_x_50_2'},
         {'filter_protocol_id': 2, 'protocol_name': 'int_and_ran_pupil_x_75_2'},
         {'filter_protocol_id': 3, 'protocol_name': 'int_and_ran_pupil_x_25_2'},
         {'filter_protocol_id': 4, 'protocol_name': 'int_and_ran_pupil_pos'}
->>>>>>> cc3ddc9e
     ]
 
     def apply(self, frames, key):
@@ -197,12 +193,8 @@
 
     contents = [
         {'filter_id': 0, 'filter_name': 'intensity_filter'},
-<<<<<<< HEAD
-        {'filter_id': 1, 'filter_name': 'ransac_position'},
-=======
         {'filter_id': 1, 'filter_name': 'ran_pupil_x_th'},
         {'filter_id': 2, 'filter_name': 'ran_pupil_pos'}
->>>>>>> cc3ddc9e
     ]
 
     def apply(self, frames, key, param1, param2):
@@ -251,12 +243,6 @@
     # define the protocols. Each protocol has one id, but can have several filters
     contents = [  # parameter needs to be an array
         # protocol 0 contains only one filter and is based on intensity
-<<<<<<< HEAD
-        {'filter_protocol_id': 0, 'filter_id': 0, 'priority': 50, 'filter_param': np.array(50)},
-        #---
-        {'filter_protocol_id': 1, 'filter_id': 0, 'priority': 0, 'filter_param': np.array(50)},
-        {'filter_protocol_id': 1, 'filter_id': 1, 'priority': 50, 'filter_param': np.array(50)},
-=======
         {'filter_protocol_id': 0, 'filter_id': 0, 'priority': 50, 'filter_param1': np.array(50),
          'filter_param2': np.array(2)},
         # protocol 1 = intensity filter + ransac(50,2)
@@ -279,7 +265,6 @@
          'filter_param2': np.array(2)},
         {'filter_protocol_id': 4, 'filter_id': 2, 'priority': 40, 'filter_param1': np.array(97),
          'filter_param2': np.array(2)},
->>>>>>> cc3ddc9e
     ]
 
 
