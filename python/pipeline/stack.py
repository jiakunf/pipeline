""" Schemas for structural stacks. """
import datajoint as dj
from datajoint.jobs import key_hash
import matplotlib.pyplot as plt
import numpy as np
import scanreader
from scipy import signal
import itertools

from . import experiment, notify, shared, reso, meso
from .utils import galvo_corrections, stitching, performance
from .utils.signal import mirrconv, float2uint8
from .exceptions import PipelineException


schema = dj.schema('pipeline_stack', locals(), create_tables=True)
CURRENT_VERSION = 1


@schema
class Version(dj.Lookup):
    definition = """ # versions for the stack pipeline

    -> shared.PipelineVersion
    ---
    description = ''                : varchar(256)      # any notes on this version
    date = CURRENT_TIMESTAMP        : timestamp         # automatic
    """


@schema
class StackInfo(dj.Imported):
    definition = """ # master table with general data about the stacks

    -> experiment.Stack
    -> Version                          # stack version
    ---
    nrois           : tinyint           # number of ROIs
    nchannels       : tinyint           # number of channels
    z_step          : float             # (um) distance in z between adjacent slices (always positive)
    fill_fraction   : float             # raster scan temporal fill fraction (see scanimage)
    """
    @property
    def key_source(self):
        return experiment.Stack() * (Version() & {'pipe_version': CURRENT_VERSION})

    class ROI(dj.Part):
        definition = """ # 3-D volumes that compose this stack (usually tiled to form a bigger fov)

        -> StackInfo
        roi_id          : tinyint           # same as ScanImage's
        ---
        -> experiment.Stack.Filename
        field_ids           : blob              # list of field_ids (0-index) sorted from shallower to deeper
        roi_x               : float             # (um) center of ROI in the motor coordinate system
        roi_y               : float             # (um) center of ROI in the motor coordinate system
        roi_z               : float             # (um) initial depth in the motor coordinate system
        roi_px_height       : smallint          # lines per frame
        roi_px_width        : smallint          # pixels per line
        roi_px_depth        : smallint          # number of slices
        roi_um_height       : float             # height in microns
        roi_um_width        : float             # width in microns
        roi_um_depth        : float             # depth in microns
        nframes             : smallint          # number of recorded frames per plane
        fps                 : float             # (Hz) volumes per second
        bidirectional       : boolean           # true = bidirectional scanning
        is_slow             : boolean           # whether all frames in one depth were recorded before moving to the next
        """

        def _make_tuples(self, key, stack, id_in_file):
            # Create results tuple
            tuple_ = key.copy()

            # Get field_ids ordered from shallower to deeper field in this ROI
            surf_z = (experiment.Stack() & key).fetch1('surf_depth')  # surface depth in fastZ coordinates (meso) or motor coordinates (reso)
            if stack.is_multiROI:
                field_ids = [i for i, field_roi in enumerate(stack.field_rois) if id_in_file in field_roi]
                field_depths = [stack.field_depths[i] - surf_z for i in field_ids]
            else:
                field_ids = range(stack.num_scanning_depths)
                motor_zero = surf_z - stack.motor_position_at_zero[2]
                if stack.is_slow_stack and not stack.is_slow_stack_with_fastZ: # using motor
                    initial_fastZ = stack.initial_secondary_z or 0
                    field_depths = [motor_zero - stack.field_depths[i] + 2 * initial_fastZ for i in field_ids]
                else: # using fastZ
                    field_depths = [motor_zero + stack.field_depths[i] for i in field_ids]
            field_depths, field_ids = zip(*sorted(zip(field_depths, field_ids)))
            tuple_['field_ids'] = field_ids

            # Get reso/meso specific coordinates
            x_zero, y_zero, _ = stack.motor_position_at_zero  # motor x, y at ScanImage's 0
            if stack.is_multiROI:
                tuple_['roi_x'] = x_zero + stack._degrees_to_microns(stack.fields[field_ids[0]].x)
                tuple_['roi_y'] = y_zero + stack._degrees_to_microns(stack.fields[field_ids[0]].y)
                tuple_['roi_px_height'] = stack.field_heights[field_ids[0]]
                tuple_['roi_px_width'] = stack.field_widths[field_ids[0]]
                tuple_['roi_um_height'] = stack.field_heights_in_microns[field_ids[0]]
                tuple_['roi_um_width'] = stack.field_widths_in_microns[field_ids[0]]
            else:
                tuple_['roi_x'] = x_zero
                tuple_['roi_y'] = y_zero #TODO: Add sign flip if ys in reso point upwards
                tuple_['roi_px_height'] = stack.image_height
                tuple_['roi_px_width'] = stack.image_width

                # Estimate height and width in microns using measured FOVs for similar setups
                fov_rel = (experiment.FOV() * experiment.Session() * experiment.Stack() &
                           key & 'session_date>=fov_ts')
                zooms = fov_rel.fetch('mag').astype(np.float32)  # zooms measured in same setup
                closest_zoom = zooms[np.argmin(np.abs(np.log(zooms / stack.zoom)))]
                dims = (fov_rel & 'ABS(mag - {}) < 1e-4'.format(closest_zoom)).fetch1('height', 'width')
                um_height, um_width = [float(um) * (closest_zoom / stack.zoom) for um in dims]
                tuple_['roi_um_height'] = um_height * stack._y_angle_scale_factor
                tuple_['roi_um_width'] = um_width * stack._x_angle_scale_factor

            # Get common parameters
            tuple_['roi_z'] = field_depths[0] #TODO: Add surf_depth
            tuple_['roi_px_depth'] = len(field_ids)
            tuple_['roi_um_depth'] = field_depths[-1] - field_depths[0] + 1
            tuple_['nframes'] = stack.num_frames
            tuple_['fps'] = stack.fps
            tuple_['bidirectional'] = stack.is_bidirectional
            tuple_['is_slow'] = stack.is_slow_stack

            self.insert1(tuple_)

        @property
        def microns_per_pixel(self):
            """ Returns an array with microns per pixel in height and width. """
            dims = self.fetch1('roi_um_height', 'roi_px_height', 'roi_um_width', 'roi_px_width')
            um_height, px_height, um_width, px_width = dims
            return np.array([um_height / px_height, um_width / px_width])

    def _make_tuples(self, key):
        """ Read and store stack information."""
        print('Reading header...')

        # Read files forming this stack
        filename_keys = (experiment.Stack.Filename() & key).fetch(dj.key)
        stacks = []
        for filename_key in filename_keys:
            stack_filename = (experiment.Stack.Filename() & filename_key).local_filenames_as_wildcard
            stacks.append(scanreader.read_scan(stack_filename))
        num_rois_per_file = [(stack.num_rois if stack.is_multiROI else 1) for stack in stacks]

        # Create Stack tuple
        tuple_ = key.copy()
        tuple_['nrois'] = np.sum(num_rois_per_file)
        tuple_['nchannels'] = stacks[0].num_channels
        tuple_['z_step'] = abs(stacks[0].scanning_depths[1] - stacks[0].scanning_depths[0])
        tuple_['fill_fraction'] = stacks[0].temporal_fill_fraction

        # Insert Stack
        StackInfo().insert1(tuple_)

        # Insert ROIs
        roi_id = 1
        for filename_key, num_rois, stack in zip(filename_keys, num_rois_per_file, stacks):
            for roi_id_in_file in range(num_rois):
                roi_key = {**key, **filename_key, 'roi_id': roi_id}
                StackInfo.ROI()._make_tuples(roi_key, stack, roi_id_in_file)
                roi_id += 1

        # Fill in CorrectionChannel if only one channel
        if stacks[0].num_channels == 1:
            CorrectionChannel().fill(key)


@schema
class Quality(dj.Computed):
    definition = """ # different quality metrics for a scan (before corrections)

    -> StackInfo
    """
    @property
    def key_source(self):
        return StackInfo() & {'pipe_version': CURRENT_VERSION}

    class MeanIntensity(dj.Part):
        definition = """ # mean intensity per frame and slice

        -> Quality
        -> StackInfo.ROI
        -> shared.Channel
        ---
        intensities                 : longblob      # num_slices x num_frames
        """

    class SummaryFrames(dj.Part):
        definition = """ # mean slice at 8 different depths

        -> Quality
        -> StackInfo.ROI
        -> shared.Channel
        ---
        summary                     : longblob      # h x w x 8
        """

    class Contrast(dj.Part):
        definition = """ # difference between 99 and 1 percentile per frame and slice

        -> Quality
        -> StackInfo.ROI
        -> shared.Channel
        ---
        contrasts                   : longblob      # num_slices x num_frames
        """

    def _make_tuples(self, key):
        print('Computing quality metrics for stack', key)

        # Insert in Quality
        self.insert1(key)

        for roi_tuple in (StackInfo.ROI() & key).fetch():
            # Load ROI
            roi_filename = (experiment.Stack.Filename() & roi_tuple).local_filenames_as_wildcard
            roi = scanreader.read_scan(roi_filename)

            for channel in range((StackInfo() & key).fetch1('nchannels')):
                # Map: Compute quality metrics in each field
                f = performance.parallel_quality_stack # function to map
                field_ids = roi_tuple['field_ids']
                results = performance.map_fields(f, roi, field_ids=field_ids, channel=channel)

                # Reduce: Collect results
                mean_intensities = np.empty((roi_tuple['roi_px_depth'], roi_tuple['nframes']))
                contrasts = np.empty((roi_tuple['roi_px_depth'], roi_tuple['nframes']))
                for field_idx, field_mis, field_contrasts, _ in results:
                    mean_intensities[field_idx] = field_mis
                    contrasts[field_idx] = field_contrasts
                frames = [res[3] for res in sorted(results, key=lambda res: res[0])]
                frames = np.stack(frames[:: int(len(frames) / 8)], axis=-1) # frames at 8 diff depths

                # Insert
                roi_key = {**key, 'roi_id': roi_tuple['roi_id'], 'channel': channel + 1}
                self.MeanIntensity().insert1({**roi_key, 'intensities': mean_intensities})
                self.Contrast().insert1({**roi_key, 'contrasts': contrasts})
                self.SummaryFrames().insert1({**roi_key, 'summary': frames})

                self.notify(roi_key, frames, mean_intensities, contrasts)

    @notify.ignore_exceptions
    def notify(self, key, summary_frames, mean_intensities, contrasts):
        # Send summary frames
        import imageio
        video_filename = '/tmp/' + key_hash(key) + '.gif'
        percentile_99th = np.percentile(summary_frames, 99.5)
        summary_frames = np.clip(summary_frames, None, percentile_99th)
        summary_frames = float2uint8(summary_frames).transpose([2, 0, 1])
        imageio.mimsave(video_filename, summary_frames, duration=0.4)

        msg = 'summary frames for {animal_id}-{session}-{stack_idx} channel {channel}'.format(**key)
        slack_user = notify.SlackUser() & (experiment.Session() & key)
        slack_user.notify(file=video_filename, file_title=msg)

        # Send intensity and contrasts
        figsize = (min(4, contrasts.shape[1] / 10 + 1),  contrasts.shape[0] / 30 + 1) # set heuristically
        fig, axes = plt.subplots(1, 2, figsize=figsize, sharex=True, sharey=True)
        fig.tight_layout()
        axes[0].set_title('Mean intensity', size='small')
        axes[0].imshow(mean_intensities)
        axes[0].set_ylabel('Slices')
        axes[0].set_xlabel('Frames')
        axes[1].set_title('Contrast (99 - 1 percentile)', size='small')
        axes[1].imshow(contrasts)
        axes[1].set_xlabel('Frames')
        img_filename = '/tmp/' + key_hash(key) + '.png'
        fig.savefig(img_filename, bbox_inches='tight')
        plt.close(fig)

        msg = 'quality images for {animal_id}-{session}-{stack_idx} channel {channel}'.format(**key)
        slack_user.notify(file=img_filename, file_title=msg)


@schema
class CorrectionChannel(dj.Manual):
    definition = """ # channel to use for raster and motion correction

    -> experiment.Stack
    ---
    -> shared.Channel
    """

    def fill(self, key, channel=1):
        for stack_key in (StackInfo() & key).fetch(dj.key):
            self.insert1({**stack_key, 'channel': channel}, ignore_extra_fields=True,
                          skip_duplicates=True)


@schema
class RasterCorrection(dj.Computed):
    definition = """ # raster correction for bidirectional resonant scans

    -> StackInfo.ROI                         # animal_id, session, stack_idx, roi_id, version
    -> CorrectionChannel                     # animal_id, session, stack_idx
    ---
    raster_phase            : float          # difference between expected and recorded scan angle
    raster_std              : float          # standard deviation among raster phases in different slices
    """
    @property
    def key_source(self):
        return StackInfo.ROI() * CorrectionChannel() & {'pipe_version': CURRENT_VERSION}

    def _make_tuples(self, key):
        """ Compute raster phase discarding top and bottom 15% of slices and tapering
        edges to avoid edge artifacts."""
        print('Computing raster correction for ROI', key)

        # Get some params
        res = (StackInfo.ROI() & key).fetch1('bidirectional', 'roi_px_height',
                                             'roi_px_width', 'field_ids')
        is_bidirectional, image_height, image_width, field_ids = res
        correction_channel = (CorrectionChannel() & key).fetch1('channel') - 1

        if is_bidirectional:
            # Read the ROI
            filename_rel = (experiment.Stack.Filename() & (StackInfo.ROI() & key))
            roi_filename = filename_rel.local_filenames_as_wildcard
            roi = scanreader.read_scan(roi_filename)

            # Compute some parameters
            skip_fields = max(1, int(round(len(field_ids) * 0.10)))
            taper = np.sqrt(np.outer(signal.tukey(image_height, 0.4),
                                     signal.tukey(image_width, 0.4)))

            # Compute raster phase for each slice and take the median
            raster_phases = []
            for field_id in field_ids[skip_fields: -2*skip_fields]:
                # Create template (average frame tapered to avoid edge artifacts)
                slice_ = roi[field_id, :, :, correction_channel, :].astype(np.float32, copy=False)
                anscombed = 2 * np.sqrt(slice_ - slice_.min(axis=(0, 1)) + 3 / 8) # anscombe transform
                template = np.mean(anscombed, axis=-1) * taper

                # Compute raster correction
                raster_phases.append(galvo_corrections.compute_raster_phase(template,
                                                             roi.temporal_fill_fraction))
            raster_phase = np.median(raster_phases)
            raster_std = np.std(raster_phases)
        else:
            raster_phase = 0
            raster_std = 0

        # Insert
        self.insert1({**key, 'raster_phase': raster_phase, 'raster_std': raster_std})

        self.notify(key)

    @notify.ignore_exceptions
    def notify(self, key):
        msg = 'raster phase for {animal_id}-{session}-{stack_idx} roi {roi_id}: {phase}'.format(
                   **key, phase=(self & key).fetch1('raster_phase'))
        (notify.SlackUser() & (experiment.Session() & key)).notify(msg)

    def correct(self, roi):
        """ Correct roi with parameters extracted from self. In place.

        :param np.array roi: ROI (fields, image_height, image_width, frames).
        """
        raster_phase = self.fetch1('raster_phase')
        fill_fraction = (StackInfo() & self).fetch1('fill_fraction')
        if abs(raster_phase) < 1e-7:
            corrected = roi.astype(np.float32, copy=False)
        else:
            corrected = roi # in_place
            for i, field in enumerate(roi):
                corrected[i] = galvo_corrections.correct_raster(field, raster_phase, fill_fraction)
        return corrected


@schema
class MotionCorrection(dj.Computed):
    definition = """ # motion correction for each slice in the stack

    -> RasterCorrection
    ---
     y_shifts            : longblob      # y motion correction shifts (num_slices x num_frames)
     x_shifts            : longblob      # x motion correction shifts (num_slices x num_frames)
    """
    @property
    def key_source(self):
        return RasterCorrection() & {'pipe_version': CURRENT_VERSION}

    def _make_tuples(self, key):
        """ Compute motion shifts to align frames over time and over slices."""
        print('Computing motion correction for ROI', key)

        # Get some params
        res = (StackInfo.ROI() & key).fetch1('nframes', 'roi_px_height', 'roi_px_width',
                                             'field_ids')
        num_frames, image_height, image_width, field_ids = res
        correction_channel = (CorrectionChannel() & key).fetch1('channel') - 1

        y_shifts = np.zeros([len(field_ids), num_frames])
        x_shifts = np.zeros([len(field_ids), num_frames])
        if num_frames > 1:
            # Read the ROI
            filename_rel = (experiment.Stack.Filename() & (StackInfo.ROI() & key))
            roi_filename = filename_rel.local_filenames_as_wildcard
            roi = scanreader.read_scan(roi_filename)

            # Compute some params
            skip_rows = int(round(image_height * 0.10))
            skip_cols = int(round(image_width * 0.10))

            # Map: Compute shifts in parallel
            f = performance.parallel_motion_stack # function to map
            raster_phase = (RasterCorrection() & key).fetch1('raster_phase')
            fill_fraction = (StackInfo() & key).fetch1('fill_fraction')
            max_y_shift, max_x_shift = 20 / (StackInfo.ROI() & key).microns_per_pixel
            results = performance.map_fields(f, roi, field_ids=field_ids, channel=correction_channel,
                                             kwargs={'raster_phase': raster_phase, 'fill_fraction': fill_fraction,
                                                     'skip_rows': skip_rows, 'skip_cols': skip_cols,
                                                     'max_y_shift': max_y_shift, 'max_x_shift': max_x_shift})

            # Reduce: Collect results
            for field_idx, y_shift, x_shift in results:
                y_shifts[field_idx] = y_shift
                x_shifts[field_idx] = x_shift

        # Insert
        self.insert1({**key, 'y_shifts': y_shifts, 'x_shifts': x_shifts})

        self.notify(key)

    @notify.ignore_exceptions
    def notify(self, key):
        y_shifts, x_shifts = (MotionCorrection() & key).fetch1('y_shifts', 'x_shifts')
        fps, is_slow_stack = (StackInfo.ROI() & key).fetch1('fps', 'is_slow')
        num_slices, num_frames = y_shifts.shape
        fps = fps * (num_slices if is_slow_stack else 1)
        seconds = np.arange(num_frames) / fps

        fig, axes = plt.subplots(2, 1, figsize=(13, 10), sharex=True, sharey=True)
        axes[0].set_title('Shifts in y for all slices')
        axes[0].set_ylabel('Pixels')
        axes[0].plot(seconds, y_shifts.T)
        axes[1].set_title('Shifts in x for all slices')
        axes[1].set_ylabel('Pixels')
        axes[1].set_xlabel('Seconds')
        axes[1].plot(seconds, x_shifts.T)
        fig.tight_layout()
        img_filename = '/tmp/' + key_hash(key) + '.png'
        fig.savefig(img_filename)
        plt.close(fig)

        msg = 'motion shifts for {animal_id}-{session}-{stack_idx} roi {roi_id}'.format(**key)
        slack_user = notify.SlackUser() & (experiment.Session() & key)
        slack_user.notify(file=img_filename, file_title=msg)

    def save_as_tiff(self, filename='roi.tif', channel=1):
        """ Correct roi and save as a tiff file.

        :param int channel: What channel to use. Starts at 1
        """
        from tifffile import imsave

        # Get some params
        res = (StackInfo.ROI() & self).fetch1('field_ids', 'roi_px_depth',
                                              'roi_px_height', 'roi_px_width')
        field_ids, px_depth, px_height, px_width = res

        # Load ROI
        roi_filename = (experiment.Stack.Filename() & self).local_filenames_as_wildcard
        roi = scanreader.read_scan(roi_filename)

        # Map: Apply corrections to each field in parallel
        f = performance.parallel_correct_stack # function to map
        raster_phase = (RasterCorrection() & self).fetch1('raster_phase')
        fill_fraction = (StackInfo() & self).fetch1('fill_fraction')
        y_shifts, x_shifts = self.fetch1('y_shifts', 'x_shifts')
        results = performance.map_fields(f, roi, field_ids=field_ids, channel=channel,
                                         kwargs={'raster_phase': raster_phase,
                                                 'fill_fraction': fill_fraction,
                                                 'y_shifts': y_shifts, 'x_shifts': x_shifts})

        # Reduce: Collect results
        corrected_roi = np.empty((px_depth, px_height, px_width), dtype=np.float32)
        for field_idx, corrected_field in results:
            corrected_roi[field_idx] = corrected_field

        print('Saving file at:', filename)
        imsave(filename, corrected_roi)


@schema
class Stitching(dj.Computed):
    definition = """ # stitches together overlapping rois

    -> StackInfo
    """
    @property
    def key_source(self):
        # run iff all ROIs have been processed
        stacks = StackInfo() - (StackInfo.ROI() - MotionCorrection())
        return stacks & {'pipe_version': CURRENT_VERSION}

    class Volume(dj.Part):
        definition = """ # union of ROIs from a stack (usually one volume per stack)

        -> Stitching
        volume_id       : tinyint       # id of this volume
        """

    class ROICoordinates(dj.Part):
        definition = """ # coordinates for each ROI in the stitched volume

        -> Stitching                    # animal_id, session, stack_idx, version
        -> MotionCorrection             # animal_id, session, stack_idx, version, roi_id
        ---
        -> Stitching.Volume             # volume to which this ROI belongs
        stitch_xs        : blob         # (px) center of each slice in the volume-wise coordinate system
        stitch_ys        : blob         # (px) center of each slice in the volume-wise coordinate system
        stitch_z         : float        # (um) initial depth in the motor coordinate system
        """

    def _make_tuples(self, key):
        """ Stitch overlapping ROIs together and correct slice-to-slice alignment.

        Iteratively stitches two overlapping ROIs if the overlapping dimension has the
        same length (up to some relative tolerance). Stitching params are calculated per
        slice.

        Edge case: when two overlapping ROIs have different px/micron resolution
            They won't be joined even if true height are the same (as pixel heights will
            not match) or pixel heights could happen to match even if true heights are
            different and thus they'll be erroneously stitched.
        """
        print('Stitching ROIs for stack', key)

        # Get some params
        correction_channel = (CorrectionChannel() & key).fetch1('channel') - 1

        # Read and correct ROIs forming this stack
        print('Correcting ROIs...')
        rois = []
        for roi_tuple in (StackInfo.ROI() & key).fetch():
            # Load ROI
            roi_filename = (experiment.Stack.Filename() & roi_tuple).local_filenames_as_wildcard
            roi = scanreader.read_scan(roi_filename)

            # Map: Apply corrections to each field in parallel
            f = performance.parallel_correct_stack # function to map
            raster_phase = (RasterCorrection() & roi_tuple).fetch1('raster_phase')
            fill_fraction = (StackInfo() & roi_tuple).fetch1('fill_fraction')
            y_shifts, x_shifts = (MotionCorrection() & roi_tuple).fetch1('y_shifts', 'x_shifts')
            field_ids = roi_tuple['field_ids']
            results = performance.map_fields(f, roi, field_ids=field_ids, channel=correction_channel,
                                             kwargs={'raster_phase': raster_phase,
                                                     'fill_fraction': fill_fraction,
                                                     'y_shifts': y_shifts, 'x_shifts': x_shifts,
                                                     'apply_anscombe': True})

            # Reduce: Collect results
            corrected_roi = np.empty((roi_tuple['roi_px_depth'], roi_tuple['roi_px_height'],
                                      roi_tuple['roi_px_width']), dtype=np.float32)
            for field_idx, corrected_field in results:
                corrected_roi[field_idx] = corrected_field

            # Create ROI object
            um_per_px = (StackInfo.ROI() & (StackInfo.ROI().proj() & roi_tuple)).microns_per_pixel
            px_y, px_x = (roi_tuple['roi_y'], roi_tuple['roi_x']) / um_per_px # in pixels
            rois.append(stitching.StitchedROI(corrected_roi, x=px_x, y=px_y,
                                              z=roi_tuple['roi_z'], id_=roi_tuple['roi_id']))

        def join_rows(rois_):
            """ Iteratively join all rois that overlap in the same row."""
            sorted_rois = sorted(rois_, key=lambda roi: (roi.x, roi.y))

            prev_num_rois = float('inf')
            while len(sorted_rois) < prev_num_rois:
                prev_num_rois = len(sorted_rois)

                for left, right in itertools.combinations(sorted_rois, 2):
                    if left.is_aside_to(right):
                        # Compute stitching shifts
                        left_ys, left_xs = [], []
                        for l, r in zip(left.slices, right.slices):
                            delta_y, delta_x = stitching.linear_stitch(l.slice, r.slice, r.x - l.x)
                            left_ys.append(r.y - delta_y)
                            left_xs.append(r.x - delta_x)

                        # Fix outliers
                        roi_key = {**key, 'roi_id': left.roi_coordinates[0].id}
                        max_y_shift, max_x_shift = 15 / (StackInfo.ROI() & roi_key).microns_per_pixel
                        left_ys, left_xs, _ = galvo_corrections.fix_outliers(np.array(left_ys),
                                np.array(left_xs), max_y_shift, max_x_shift, method='trend')

                        # Stitch together
                        right.join_with(left, left_xs, left_ys)
                        sorted_rois.remove(left)
                        break # restart joining

            return sorted_rois

        # Stitch overlapping rois recursively
        print('Computing stitching parameters...')
        prev_num_rois = float('Inf') # to enter the loop at least once
        while len(rois) < prev_num_rois:
            prev_num_rois = len(rois)

            # Join rows
            rois = join_rows(rois)

            # Join columns
            [roi.rot90() for roi in rois]
            rois = join_rows(rois)
            [roi.rot270() for roi in rois]

        # Compute slice-to slice alignment
        print('Computing slice-to-slice alignment...')
        for roi in rois:
            big_volume = roi.volume
            num_slices, image_height, image_width = big_volume.shape

            # Drop 10% of the image borders
            skip_rows = int(round(image_height * 0.1))
            skip_columns = int(round(image_width * 0.1))
            big_volume = big_volume[:, skip_rows:-skip_rows, skip_columns: -skip_columns]

            y_aligns = np.zeros(num_slices)
            x_aligns = np.zeros(num_slices)
            for i in range(1, num_slices):
                # Align current slice to previous one
                y_aligns[i], x_aligns[i] = galvo_corrections.compute_motion_shifts(big_volume[i],
                                                                 big_volume[i-1], in_place=False)

            # Fix outliers
            roi_key = {**key, 'roi_id': roi.roi_coordinates[0].id}
            max_y_shift, max_x_shift = 20 / (StackInfo.ROI() & roi_key).microns_per_pixel
            y_fixed, x_fixed, _ = galvo_corrections.fix_outliers(y_aligns, x_aligns,
                                              max_y_shift, max_x_shift, method='trend')

            # Accumulate shifts so shift i is shift in i -1 plus shift to align i to i-1
            y_cumsum, x_cumsum = np.cumsum(y_fixed), np.cumsum(x_fixed)

            # Detrend to discard influence of vessels going through the slices
            filter_size = int(round(60 / (StackInfo() & key).fetch1('z_step'))) # 60 microns in z
            if len(y_cumsum) > filter_size:
                smoothing_filter = signal.hann(filter_size + (1 if filter_size % 2 == 0 else 0))
                y_detrend = y_cumsum - mirrconv(y_cumsum, smoothing_filter / sum(smoothing_filter))
                x_detrend = x_cumsum - mirrconv(x_cumsum, smoothing_filter / sum(smoothing_filter))
            else:
                y_detrend = y_cumsum - y_cumsum.mean()
                x_detrend = x_cumsum - x_cumsum.mean()

            # Apply alignment shifts in roi
            for slice_, y_align, x_align in zip(roi.slices, y_detrend, x_detrend):
                slice_.y -= y_align
                slice_.x -= x_align
            for roi_coord in roi.roi_coordinates:
                roi_coord.ys = [prev_y - y_align for prev_y, y_align in zip(roi_coord.ys, y_detrend)]
                roi_coord.xs = [prev_x - x_align for prev_x, x_align in zip(roi_coord.xs, x_detrend)]

        # Insert in Stitching
        print('Inserting...')
        self.insert1(key)

        # Insert each stitched volume
        for volume_id, roi in enumerate(rois):
            self.Volume().insert1({**key, 'volume_id': volume_id + 1})

            # Insert coordinates of each ROI forming this volume
            for roi_coord in roi.roi_coordinates:
                tuple_ = {**key, 'roi_id': roi_coord.id, 'volume_id': volume_id + 1,
                          'stitch_xs': roi_coord.xs, 'stitch_ys': roi_coord.ys,
                          'stitch_z': roi.z}
                self.ROICoordinates().insert1(tuple_)

        self.notify(key)

    @notify.ignore_exceptions
    def notify(self, key):
        slack_user = (notify.SlackUser() & (experiment.Session() & key))
        z_step = (StackInfo() & key).fetch1('z_step')
        for volume_key in (self.Volume() & key).fetch('KEY'):
            for roi_coord in (self.ROICoordinates() & volume_key).fetch(as_dict=True):
                first_z, num_slices = (StackInfo.ROI() & roi_coord).fetch1('roi_z', 'roi_px_depth')
                depths = first_z + z_step * np.arange(num_slices)

                fig, axes = plt.subplots(2, 1, figsize=(15, 8), sharex=True, sharey=True)
                axes[0].set_title('Center position (x)')
                axes[0].plot(depths, roi_coord['stitch_xs'])
                axes[1].set_title('Center position (y)')
                axes[1].plot(depths, roi_coord['stitch_ys'])
                axes[0].set_ylabel('Pixels')
                axes[0].set_xlabel('Depths')
                fig.tight_layout()
                img_filename = '/tmp/' + key_hash(key) + '.png'
                fig.savefig(img_filename, bbox_inches='tight')
                plt.close(fig)

                msg = ('stitch traces for {animal_id}-{session}-{stack_idx} volume '
                       '{volume_id} roi {roi_id}').format(**roi_coord)
                slack_user.notify(file=img_filename, file_title=msg)

            slack_user.notify(msg)


@schema
class CorrectedStack(dj.Computed):
    definition = """ # all slices of each stack after corrections.

    -> Stitching.Volume                 # animal_id, session, stack_idx, volume_id, pipe_version
    ---
    x               : float             # (px) center of volume in a volume-wise coordinate system
    y               : float             # (px) center of volume in a volume-wise coordinate system
    z               : float             # (um) initial depth in the motor coordinate system
    px_height       : smallint          # lines per frame
    px_width        : smallint          # pixels per line
    px_depth        : smallint          # number of slices
    um_height       : float             # height in microns
    um_width        : float             # width in microns
    um_depth        : float             # depth in microns
    """
    @property
    def key_source(self):
        return Stitching.Volume() & {'pipe_version': CURRENT_VERSION}

    class Slice(dj.Part):
        definition = """ # single slice of one stack
        -> CorrectedStack
        -> shared.Channel
        islice              : smallint          # index of slice in volume
        ---
        slice               : longblob          # image (height x width)
        slice_z             : float             # slice depth in volume-wise coordinate system
        """

    def _make_tuples(self, key):
        print('Correcting stack', key)

        for channel in range((StackInfo() & key).fetch1('nchannels')):
            # Correct ROIs
            rois = []
            for roi_tuple in (StackInfo.ROI() * Stitching.ROICoordinates() & key).fetch():
                # Load ROI
                roi_filename = (experiment.Stack.Filename() & roi_tuple).local_filenames_as_wildcard
                roi = scanreader.read_scan(roi_filename)

                # Map: Apply corrections to each field in parallel
                f = performance.parallel_correct_stack # function to map
                raster_phase = (RasterCorrection() & roi_tuple).fetch1('raster_phase')
                fill_fraction = (StackInfo() & key).fetch1('fill_fraction')
                y_shifts, x_shifts = (MotionCorrection() & roi_tuple).fetch1('y_shifts', 'x_shifts')
                field_ids = roi_tuple['field_ids']
                results = performance.map_fields(f, roi, field_ids=field_ids, channel=channel,
                                                 kwargs={'raster_phase': raster_phase,
                                                         'fill_fraction': fill_fraction,
                                                         'y_shifts': y_shifts, 'x_shifts': x_shifts})

                # Reduce: Collect results
                corrected_roi = np.empty((roi_tuple['roi_px_depth'], roi_tuple['roi_px_height'],
                                          roi_tuple['roi_px_width']), dtype=np.float32)
                for field_idx, corrected_field in results:
                    corrected_roi[field_idx] = corrected_field

                # Create ROI object
                xs, ys = list(roi_tuple['stitch_xs']), list(roi_tuple['stitch_ys'])
                rois.append(stitching.StitchedROI(corrected_roi, x=xs, y=ys, z=roi_tuple['stitch_z'],
                                                  id_=roi_tuple['roi_id']))

            def join_rows(rois_):
                """ Iteratively join all rois that overlap in the same row."""
                sorted_rois = sorted(rois_, key=lambda roi: (roi.x, roi.y))

                prev_num_rois = float('inf')
                while len(sorted_rois) < prev_num_rois:
                    prev_num_rois = len(sorted_rois)

                    for left, right in itertools.combinations(sorted_rois, 2):
                        if left.is_aside_to(right):
                            left_xs = [s.x for s in left.slices]
                            left_ys = [s.y for s in left.slices]
                            right.join_with(left, left_xs, left_ys)
                            sorted_rois.remove(left)
                            break # restart joining

                return sorted_rois

            # Stitch all rois together. This is convoluted because smooth blending in
            # join_with assumes rois are next to (not below or atop of) each other
            prev_num_rois = float('Inf') # to enter the loop at least once
            while len(rois) < prev_num_rois:
                prev_num_rois = len(rois)

                # Join rows
                rois = join_rows(rois)

                # Join columns
                [roi.rot90() for roi in rois]
                rois = join_rows(rois)
                [roi.rot270() for roi in rois]

            # Check stitching went alright
            if len(rois) > 1:
                msg = 'ROIs for volume {} could not be stitched properly'.format(key)
                raise PipelineException(msg)
            stitched = rois[0]

            # Insert in CorrectedStack
            roi_info = StackInfo.ROI() & key & {'roi_id': stitched.roi_coordinates[0].id} # one roi from this volume
            tuple_ = {**key, 'x': stitched.x, 'y': stitched.y, 'z': stitched.z,
                      'px_height': stitched.height, 'px_width': stitched.width}
            tuple_['um_height'] = stitched.height * roi_info.microns_per_pixel[0]
            tuple_['um_width'] = stitched.width * roi_info.microns_per_pixel[1]
            tuple_['px_depth'] = roi_info.fetch1('roi_px_depth') # same as original rois
            tuple_['um_depth'] = roi_info.fetch1('roi_um_depth') # same as original rois
            self.insert1(tuple_, skip_duplicates=True)

            # Insert each slice
            initial_z = stitched.z
            z_step = (StackInfo() & key).fetch1('z_step')
            for i, slice_ in enumerate(stitched.volume):
                self.Slice().insert1({**key, 'channel': channel + 1, 'islice': i + 1,
                                      'slice': slice_, 'slice_z': initial_z + i * z_step})

            self.notify({**key, 'channel': channel + 1})

    @notify.ignore_exceptions
    def notify(self, key):
        import imageio

        volume = (self & key).get_stack(channel=key['channel'])
        volume = volume[:: int(volume.shape[0] / 8)] # volume at 8 diff depths
        video_filename = '/tmp/' + key_hash(key) + '.gif'
        imageio.mimsave(video_filename, float2uint8(volume), duration=1)

        msg = 'corrected stack for {animal_id}-{session}-{stack_idx} volume {volume_id}'.format(**key)
        slack_user = notify.SlackUser() & (experiment.Session() & key)
        slack_user.notify(file=video_filename, file_title=msg, channel='#pipeline_quality')

    def get_stack(self, channel=1):
        """ Get full stack (num_slices, height, width).

        :param int channel: What channel to use. Starts at 1

        :returns The stack: a (num_slices, image_height, image_width) array.
        :rtype: np.array (float32)
        """
        slice_rel = (CorrectedStack.Slice() & self & {'channel': channel})
        slices = slice_rel.fetch('slice', order_by='islice')
        return np.stack(slices)

    def save_as_tiff(self, filename='stack.tif', channel=1):
        """ Save current stack as a tiff file.

        :param int channel: What channel to use. Starts at 1
        """
        from tifffile import imsave
        print('Saving file at:', filename)
        imsave(filename, self.get_stack(channel=channel))

    def save_video(self, filename='stack.mp4', channel=1, fps=10, dpi=250):
        """ Creates an animation video showing a fly-over of the stack (top to bottom).

        :param string filename: Output filename (path + filename)
        :param int channel: What channel to use. Starts at 1
        :param int start_index: Where in the scan to start the video.
        :param int fps: Number of slices shown per second.
        :param int dpi: Dots per inch, controls the quality of the video.

        :returns Figure. You can call show() on it.
        :rtype: matplotlib.figure.Figure
        """
        from matplotlib import animation

        stack = self.get_stack(channel=channel)
        num_slices = stack.shape[0]

        fig = plt.figure()
        fig, axes = plt.subplots(1, 1, sharex=True, sharey=True)
        im = fig.gca().imshow(stack[int(num_slices / 2)])
        video = animation.FuncAnimation(fig, lambda i: im.set_data(stack[i]), num_slices,
                                        interval=1000 / fps)
        fig.tight_layout()

        if not filename.endswith('.mp4'):
            filename += '.mp4'
        print('Saving video at:', filename)
        print('If this takes too long, stop it and call again with dpi <', dpi, '(default)')
        video.save(filename, dpi=dpi)

        return fig


@schema
class RegistrationTask(dj.Manual):
    definition = """ # declare scan fields to register to a stack as well as channels and method used
    (stack_session) -> CorrectedStack(session)  # animal_id, stack_session, stack_idx, pipe_version, volume_id
    (scan_session) -> experiment.Scan(session)  # animal_id, scan_session, scan_idx
    -> shared.Field
    (stack_channel) -> shared.Channel(channel)
    (scan_channel) -> shared.Channel(channel)
    -> shared.RegistrationMethod
    """
<<<<<<< HEAD
    def fill_in(self, stack_key, scan_key, stack_channel=1, scan_channel=1, method=2):
=======
    def fill(self, stack_key, scan_key, stack_channel=1, scan_channel=1, method=2):
>>>>>>> 06186928
        # Add stack attributes
        stack_rel = CorrectedStack() & stack_key
        if len(stack_rel) > 1:
            raise PipelineException('More than one stack match stack_key {}'.format(stack_key))
        tuple_ = stack_rel.proj(stack_session='session').fetch1()

        # Add common attributes
        tuple_['stack_channel'] = stack_channel
        tuple_['scan_channel'] = scan_channel
        tuple_['registration_method'] = method

        # Add scan attributes
        fields_rel = reso.ScanInfo.Field().proj() + meso.ScanInfo.Field().proj() & scan_key
        scan_animal_ids = np.unique(fields_rel.fetch('animal_id'))
        if len(scan_animal_ids) > 1 or scan_animal_ids[0] != tuple_['animal_id']:
            raise PipelineException('animal_id of stack and scan do not match.')
        for field in fields_rel.fetch():
            RegistrationTask().insert1({**tuple_, 'scan_session': field['session'],
                                        'scan_idx': field['scan_idx'],
                                        'field': field['field']}, skip_duplicates=True)


@schema
class FieldRegistration(dj.Computed):
    """
    Note: We stick with this conventions to define rotations:
    http://danceswithcode.net/engineeringnotes/rotations_in_3d/rotations_in_3d_part1.html

    "To summarize, we will employ a Tait-Bryan Euler angle convention using active,
    intrinsic rotations around the axes in the order z-y-x". We use a right-handed
    coordinate system (x points to the right, y points forward and z points downwards)
    with right-handed/clockwise rotations.

    To register the field to the stack:
        1. Scale the field & stack to have isotropic pixels & voxels that match the
            lowest pixels-per-microns resolution among the two (common_res).
        2. Rotate the field over x -> y -> z (extrinsic roll->pitch->yaw is equivalent to
            an intrinsic yaw->pitch-roll rotation) using clockwise rotations and taking
            center of the field as (0, 0, 0).
        3. Translate to final x, y, z position (accounting for the previous stack scaling).
    """
    definition = """ # align a 2-d scan field to a stack
    -> RegistrationTask
    ---
    reg_x       : float         # (px) center of scan in stack coordinates
    reg_y       : float         # (px) center of scan in stack coordinates
    reg_z       : float         # (um) depth of scan in stack coordinates
    yaw=0       : float         # degrees of rotation over the z axis
    pitch=0     : float         # degrees of rotation over the y axis
    roll=0      : float         # degrees of rotation over the x axis
    score       : float         # cross-correlation score (-1 to 1)
    common_res  : float         # (um/px) common resolution used for registration
    """
    @property
    def key_source(self):
        processed_fields = (reso.SummaryImages() + meso.SummaryImages()).proj(scan_session='session')
        return RegistrationTask() & processed_fields & {'pipe_version': CURRENT_VERSION}

    class FieldInStack(dj.Part):
        definition = """ # cut out of the field in the stack after registration
        -> master
        ---
        reg_field       : longblob    # 2-d field taken from the stack
        """

    class AffineResults(dj.Part):
        definition = """ # some intermediate results from affine registration
        -> master
        ---
        score_map       : longblob     # 3-d map of best correlation scores for each yaw, pitch, rol combination
        position_map    : longblob     # 3-d map of best positions (x, y, z) for each yaw, pitch, roll combination
        """

    def _make_tuples(self, key):
        from scipy import ndimage
        from .utils import registration

        print('Registering', key)

        # Get stack
        stack_rel = (CorrectedStack() & key & {'session': key['stack_session']})
        stack = stack_rel.get_stack(key['stack_channel'])

        # Get average field
        field_key = {'animal_id': key['animal_id'], 'session': key['scan_session'],
                     'scan_idx': key['scan_idx'], 'field': key['field'],
                     'channel': key['scan_channel']} # no pipe_version
        pipe = reso if reso.ScanInfo() & field_key else meso if meso.ScanInfo() & field_key else None
        mean_image = (pipe.SummaryImages.Average() & field_key).fetch1('average_image')

        # Drop some edges (only y and x) to avoid artifacts
        skip_dims = [max(1, int(round(s * 0.025))) for s in stack.shape]
        stack = stack[:, skip_dims[1] : -skip_dims[1], skip_dims[2]: -skip_dims[2]]
        skip_dims = [max(1, int(round(s * 0.025))) for s in mean_image.shape]
        field = mean_image[skip_dims[0] : -skip_dims[0], skip_dims[1]: -skip_dims[1]]

        # Rescale to match lowest resolution  (isotropic pixels/voxels)
        field_res = ((reso.ScanInfo() & field_key).microns_per_pixel if pipe == reso else
                     (meso.ScanInfo.Field() & field_key).microns_per_pixel)
        dims = stack_rel.fetch1('um_depth', 'px_depth', 'um_height', 'px_height',
                                'um_width', 'px_width')
        stack_res = np.array([dims[0] / dims[1], dims[2] / dims[3], dims[4] / dims[5]])
        common_res = max(*field_res, *stack_res) # minimum available resolution
        stack = ndimage.zoom(stack, stack_res / common_res, order=1)
        field = ndimage.zoom(field, field_res / common_res, order=1)

        # Get estimated depth of the field (from experimenters)
        stack_x, stack_y, stack_z = stack_rel.fetch1('x', 'y', 'z') # z of the first slice (zero is at surface depth)
        field_z = (pipe.ScanInfo.Field() & field_key).fetch1('z') # measured in microns (zero is at surface depth)
        if field_z < stack_z or field_z > stack_z + dims[0]:
            msg_template = 'Warning: Estimated depth ({}) outside stack range ({}-{}).'
            print(msg_template.format(field_z, stack_z , stack_z + dims[0]))
        estimated_px_z = (field_z - stack_z + 0.5) / common_res # in pixels

        # Register
        z_range = (40 if key['registration_method'] in [1, 3] else 100) / common_res # search 40/100 microns up and down
        if key['registration_method'] in [1, 2]: # rigid
            # Run rigid registration with no rotations
            result = registration.register_rigid(stack, field, estimated_px_z, z_range)
            score, (x, y, z), (yaw, pitch, roll) = result

        elif key['registration_method'] in [3, 4]: # rigid plus 3-d rotation
            max_angle = 5

            # Run parallel registration searching for best rotation angles
            results = performance.map_angles(stack, field, estimated_px_z, z_range, max_angle)
            score, (x, y, z), (yaw, pitch, roll) = sorted(results)[-1]

            # Create some intermediate results (inserted below)
            num_angles = 2 * max_angle + 1
            score_map = np.zeros([num_angles, num_angles, num_angles])
            position_map = np.zeros([num_angles, num_angles, num_angles, 3])
            for rho, position, angles in results:
                idx1, idx2, idx3 = (a + max_angle for a in angles)
                score_map[idx1, idx2, idx3] = rho
                position_map[idx1, idx2, idx3] = position

        # Get field in stack (after registration)
        common_shape = np.round(np.array(mean_image.shape) * field_res / common_res).astype(int)
        reg_field = registration.find_field_in_stack(stack, x, y, z, yaw, pitch, roll, *common_shape)
        reg_field = ndimage.zoom(reg_field, common_res / field_res, order=1) # *
        # * this could not be the same as the original shape but it should be pretty close

        # Map back to stack coordinates
        final_x = stack_x + x * (common_res / stack_res[2]) # in stack pixels
        final_y = stack_y + y * (common_res / stack_res[1]) # in stack pixels
        final_z = stack_z + (z + stack.shape[0] / 2) * common_res # in microns*
        #* Best match in slice 0 will not result in z = 0 but 0.5 * z_step.

        # Insert
        self.insert1({**key, 'common_res': common_res, 'reg_x': final_x, 'reg_y': final_y,
                      'reg_z': final_z, 'yaw': yaw, 'pitch': pitch, 'roll': roll,
                      'score': score})
        self.FieldInStack().insert1({**key, 'reg_field': reg_field})
        if key['registration_method'] in [3, 4]: # store correlation values
            self.AffineResults().insert1({**key, 'score_map': score_map,
                                          'position_map': position_map})

        self.notify(key, mean_image, reg_field)

    @notify.ignore_exceptions
    def notify(self, key, original_field, registered_field):
        import imageio
        from pipeline.utils import signal

        orig_clipped = np.clip(original_field, *np.percentile(original_field, [1, 99.8]))
        reg_clipped = np.clip(registered_field, *np.percentile(registered_field, [1, 99.8]))

        overlay = np.zeros([*original_field.shape, 3], dtype=np.uint8)
<<<<<<< HEAD
        overlay[:, :, 0] = signal.float2uint8(reg_clipped) # stack in red
        overlay[:, :, 1] = signal.float2uint8(orig_clipped) # original in green
=======
        overlay[:, :, 0] = signal.float2uint8(-reg_clipped) # stack in red
        overlay[:, :, 1] = signal.float2uint8(-orig_clipped) # original in green
>>>>>>> 06186928
        img_filename = '/tmp/{}.png'.format(key_hash(key))
        imageio.imwrite(img_filename, overlay)

        msg = ('registration of {animal_id}-{scan_session}-{scan_idx} field {field} to '
               '{animal_id}-{stack_session}-{stack_idx} (method {registration_method})')
        msg = msg.format(**key)
        slack_user = notify.SlackUser() & (experiment.Session() & key &
                                 {'session': key['stack_session']})
        slack_user.notify(file=img_filename, file_title=msg)


@schema
class StackSet(dj.Computed):
    definition=""" # give a unique id to segmented masks in the stack
    (stack_session) -> CorrectedStack(session)  # animal_id, stack_session, stack_idx, pipe_version, volume_id
    -> shared.RegistrationMethod
    ---
    min_distance            :tinyint        # distance used as threshold to accept two masks as the same
    max_height              :tinyint        # maximum allowed height of a joint mask
    """
    #TODO: Make it automatic to delete itself and repopulate if a new field is registered to the stack
    @property
    def key_source(self):
        all_keys = CorrectedStack() * shared.RegistrationMethod()
        return all_keys.proj(stack_session='session') & FieldRegistration()

    class Unit(dj.Part):
        definition = """ # a unit in the stack
        -> master
        munit_id            :int        # unique id in the stack
        ---
        munit_x             :float      # (px) position of the centroid in the stack
        munit_y             :float      # (px) position of the centroid in the stack
        munit_z             :float      # (um) position of the centroid in the stack
        """

    class Match(dj.Part):
        definition = """ # Scan unit to stack unit match (n:1 relation)
        -> master
        (scan_session) -> experiment.Scan(session)  # animal_id, scan_session, scan_idx
        -> shared.SegmentationMethod
        unit_id             :int        # unit id from ScanSet.Unit
        ---
        -> StackSet.Unit
        """

    class MatchedUnit():
        """ Coordinates for a set of cells."""
        def __init__(self, key, x, y, z, plane_id):
            self.keys = [key]
            self.xs = [x]
            self.ys = [y]
            self.zs = [z]
            self.plane_ids = [plane_id]
            self.centroid = [x, y, z]

        def join_with(self, other):
            self.keys += other.keys
            self.xs += other.xs
            self.ys += other.ys
            self.zs += other.zs
            self.plane_ids += other.plane_ids
            self.centroid = [np.mean(self.xs), np.mean(self.ys), np.mean(self.zs)]

        def __lt__(self, other):
            """ Used for sorting. """
            return True

    def _make_tuples(self, key):
        from .utils.registration import create_rotation_matrix
        from scipy.spatial import distance
        import bisect

        # Set some params
        min_distance = 10
        max_height = 20

        # Compute stack resolution
        stack_rel = (CorrectedStack() & key & {'session': key['stack_session']})
        dims = stack_rel.fetch1('um_depth', 'px_depth', 'um_height', 'px_height',
                                'um_width', 'px_width')
        stack_res = np.array([dims[0] / dims[1], dims[2] / dims[3], dims[4] / dims[5]])

        # Create list of units
        units = [] # stands for matched units
        registered_fields = FieldRegistration() & key
        for field in registered_fields.fetch():
            # Get field_key, field_hash and field_res
            field_key = {'animal_id': field['animal_id'], 'session': field['scan_session'],
                         'scan_idx': field['scan_idx'], 'field': field['field'],
                         'channel': field['scan_channel']} # no pipe_version
            field_hash = key_hash(field_key)
            pipe = reso if reso.ScanInfo() & field_key else meso if meso.ScanInfo() & field_key else None
            field_res = ((reso.ScanInfo() & field_key).microns_per_pixel if pipe == reso
                         else (meso.ScanInfo.Field() & field_key).microns_per_pixel)

            # Create transformation matrix
            transform_matrix = np.eye(4)
            transform_matrix[:3, :3] = create_rotation_matrix(field['yaw'], field['pitch'],
                                                              field['roll'])
            transform_matrix[0, 3] = field['reg_x'] * stack_res[2] # 1 x 1 resolution
            transform_matrix[1, 3] = field['reg_y'] * stack_res[1]
            transform_matrix[2, 3] = field['reg_z'] * stack_res[0]

            # Create cell objects
            somas = (pipe.MaskClassification.Type() & {'type': 'soma'})
            field_somas = pipe.ScanSet.Unit() & field_key & somas
            unit_keys, xs, ys = (pipe.ScanSet.UnitInfo() & field_somas).fetch('KEY', 'px_x', 'px_y')
            coords = [xs * field_res[1], ys * field_res[0], np.zeros(len(xs)), np.ones(len(xs))]
            xs, ys, zs, _ = np.dot(transform_matrix, coords)
            units += [StackSet.MatchedUnit(*args, field_hash) for args in zip(unit_keys, xs, ys, zs)]
        print(len(units), 'initial units')

        def find_close_units(centroid, centroids, min_distance):
            """ Finds centroids that are closer than min_distance to centroid. """
            dists = distance.cdist(np.expand_dims(centroid, 0), centroids)
            indices = np.flatnonzero(dists < min_distance)
            return indices, dists[0, indices]

        def is_valid(unit1, unit2, max_height):
            """ Checks that units belong to different fields and that the resulting unit
            would not be bigger than 20 microns."""
            different_fields = len(set(unit1.plane_ids) & set(unit2.plane_ids)) == 0
            acceptable_height = (max(unit1.zs + unit2.zs) - min(unit1.zs + unit2.zs)) < max_height
            return different_fields and acceptable_height

        # Create distance matrix
        # For memory efficiency we use an adjacency list with only the units at less than 10 microns
        centroids = np.stack(u.centroid for u in units)
        distance_list = [] # list of triples (distance, unit1, unit2)
        for i in range(len(units)):
            indices, distances = find_close_units(centroids[i], centroids[i+1:], min_distance)
            for dist, j in zip(distances, i + 1 + indices):
                if is_valid(units[i], units[j], max_height):
                    bisect.insort(distance_list, (dist, units[i], units[j]))
        print(len(distance_list), 'possible pairings')

        # Join units
        while(len(distance_list) > 0):
            # Get next pair of units
            d, unit1, unit2 = distance_list.pop(0)

            # Remove them from lists
            units.remove(unit1)
            units.remove(unit2)
            f = lambda x: (unit1 not in x[1:]) and (unit2 not in x[1:])
            distance_list = list(filter(f, distance_list))

            # Join them
            unit1.join_with(unit2)

            # Recalculate distances
            centroids = [u.centroid for u in units]
            indices, distances = find_close_units(unit1.centroid, centroids, min_distance)
            for dist, j in zip(distances, indices):
                if is_valid(unit1, units[j], max_height):
                    bisect.insort(distance_list, (d, unit1, units[j]))

            # Insert new unit
            units.append(unit1)
        print(len(units), 'number of final masks')

        # Insert
        self.insert1({**key, 'min_distance': min_distance, 'max_height': max_height})
        for munit_id, munit in zip(itertools.count(start=1), units):
            centroid = munit.centroid / stack_res[::-1] # in stack coordinates
            self.Unit().insert1({**key, 'munit_id': munit_id, 'munit_x': centroid[0],
                                 'munit_y': centroid[1], 'munit_z': centroid[2]})
            for subunit_key in munit.keys:
                new_match = {**key, 'munit_id': munit_id,
                             **subunit_key, 'scan_session': subunit_key['session']}
                self.Match().insert1(new_match, ignore_extra_fields=True)

        self.notify(key)

    @notify.ignore_exceptions
    def notify(self, key):
        fig = (StackSet() & key).plot_centroids3d()
        img_filename = '/tmp/' + key_hash(key) + '.png'
        fig.savefig(img_filename)
        plt.close(fig)

        msg = ('StackSet for {animal_id}-{stack_session}-{stack_idx}: {num_units} final '
               'units').format(**key, num_units=len(self.Unit() & key))
        slack_user = notify.SlackUser() & (experiment.Session() & key &
                                           {'session': key['stack_session']})
        slack_user.notify(file=img_filename, file_title=msg)

    def plot_centroids3d(self):
        """ Plots the centroids of all units in the motor coordinate system (in microns)

        :returns Figure. You can call show() on it.
        :rtype: matplotlib.figure.Figure
        """
        from mpl_toolkits.mplot3d import Axes3D

        # Get stack resolution
        stack_rel = CorrectedStack() & self.proj(session='stack_session')
        dims = stack_rel.fetch1('um_height', 'px_height', 'um_width', 'px_width')
        stack_res = [dims[0] / dims[1], dims[2] / dims[3]]

        # Get centroids
        xs, ys, zs = (StackSet.Unit() & self).fetch('munit_x', 'munit_y', 'munit_z')
        centroids = np.stack([xs * stack_res[1], ys * stack_res[0], zs], axis=1)

        # Plot
        fig = plt.figure(figsize=(10, 10))
        ax = fig.add_subplot(111, projection='3d')
        ax.scatter(centroids[:, 0], centroids[:, 1], centroids[:, 2])
        ax.invert_zaxis()
        ax.set_xlabel('x (um)')
        ax.set_ylabel('y (um)')
        ax.set_zlabel('z (um)')

        return fig



# TODO: Add this in shared
#class SegmentationMethod(dj.Lookup):
#    defintion = """ # 3-d segmentation methods
#    """
#    # threshold: Just threshold the scan and postprocess (nuclear labels)
#    # blob: Gaussian blob detection
#    # covnent: 3-d convnet
#
#@schema
#class SegmentationTask(dj.Manual):
#    definition = """ # defines the target of segmentation and the channel to use
#
#    -> experiment.Stack
#    -> shared.Channel
#    -> shared.SegmentationMethod
#    ---
#    -> experiment.Compartment
#    """<|MERGE_RESOLUTION|>--- conflicted
+++ resolved
@@ -893,11 +893,7 @@
     (scan_channel) -> shared.Channel(channel)
     -> shared.RegistrationMethod
     """
-<<<<<<< HEAD
-    def fill_in(self, stack_key, scan_key, stack_channel=1, scan_channel=1, method=2):
-=======
     def fill(self, stack_key, scan_key, stack_channel=1, scan_channel=1, method=2):
->>>>>>> 06186928
         # Add stack attributes
         stack_rel = CorrectedStack() & stack_key
         if len(stack_rel) > 1:
@@ -1067,13 +1063,8 @@
         reg_clipped = np.clip(registered_field, *np.percentile(registered_field, [1, 99.8]))
 
         overlay = np.zeros([*original_field.shape, 3], dtype=np.uint8)
-<<<<<<< HEAD
-        overlay[:, :, 0] = signal.float2uint8(reg_clipped) # stack in red
-        overlay[:, :, 1] = signal.float2uint8(orig_clipped) # original in green
-=======
         overlay[:, :, 0] = signal.float2uint8(-reg_clipped) # stack in red
         overlay[:, :, 1] = signal.float2uint8(-orig_clipped) # original in green
->>>>>>> 06186928
         img_filename = '/tmp/{}.png'.format(key_hash(key))
         imageio.imwrite(img_filename, overlay)
 
