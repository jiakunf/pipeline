--- conflicted
+++ resolved
@@ -67,13 +67,6 @@
             tune.OriMap().populate(tune_scans, reserve_jobs=True, suppress_errors=True)
             tune.Cos2Map().populate(tune_scans, reserve_jobs=True, suppress_errors=True)
             tune.OriMapQuality().populate(tune_scans, reserve_jobs=True, suppress_errors=True)
-<<<<<<< HEAD
-            #tune.CaTimes().populate(tune_scans, reserve_jobs=True, suppress_errors=True)
-            #tune.PixelwiseOri().populate(tune_scans, reserve_jobs=True, suppress_errors=True)
-
-            tune.OracleMap().populate(tune_scans, reserve_jobs=True, suppress_errors=True)
-
-=======
 
             tune.OracleMap().populate(tune_scans, reserve_jobs=True, suppress_errors=True)
 
@@ -81,7 +74,6 @@
             tune.Ori().populate(tune_scans, reserve_jobs=True, suppress_errors=True)
             tune.Kuiper().populate(tune_scans, reserve_jobs=True, suppress_errors=True)
 
->>>>>>> 06186928
         # reso/meso (from Segmentation up)
         for pipe in [reso, meso]:
             pipe.Segmentation().populate(next_scans, reserve_jobs=True, suppress_errors=True)
